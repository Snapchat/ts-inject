--- conflicted
+++ resolved
@@ -1,10 +1,6 @@
 {
   "name": "@snap/ts-inject",
-<<<<<<< HEAD
   "version": "0.2.0",
-=======
-  "version": "0.1.2",
->>>>>>> 3346f611
   "description": "100% typesafe dependency injection framework for TypeScript projects",
   "license": "MIT",
   "author": "Snap Inc.",
